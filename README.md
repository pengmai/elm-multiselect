# Elm-multiselect

[![Build Status](https://travis-ci.org/inkuzmin/elm-multiselect.svg?branch=master)](https://travis-ci.org/inkuzmin/elm-multiselect)

An implementation of multiselect control built with and for Elm.

Styles based on [React Select](http://jedwatson.github.io/react-select/) and built with [elm-css](https://github.com/rtfeldman/elm-css).

Live demo: https://inkuzmin.github.io/elm-multiselect/

## How to use

### Project level
Add `"inkuzmin/elm-multiselect": "1.0.0 <= v < 2.0.0"` to dependencies section of elm-package.json

### Code level
See the `example` folder, `src/MinimalExample.elm` provides a minimal example.

### Styles
To use default styles add `docs/app.css` to page with the control.

## Examples

See the `example` folder, `src/MinimalExample.elm` provides a minimal example.

## Development

* Install
    * `cd ./example`
    * `npm install`
    
* Run
    * `npm start`

<<<<<<< HEAD
=======
## Examples

See the `example` folder, `src/MinimalExample.elm` provides a minimal example.

## License

BSD3

>>>>>>> 70f319d4
## Acknowledgements

I would like to thank the [University of Tartu](http://www.ut.ee/et) and the [BIIT Research Group](http://biit.cs.ut.ee/) for encouraging me to publish this as an open-source project.

[<img src="https://inkuzmin.github.io/logos/assets/unitartu.svg" width="100">](https://www.ut.ee/en)

[<img src="https://inkuzmin.github.io/logos/assets/biit.svg" width="100">](https://biit.cs.ut.ee/)
<|MERGE_RESOLUTION|>--- conflicted
+++ resolved
@@ -32,17 +32,10 @@
 * Run
     * `npm start`
 
-<<<<<<< HEAD
-=======
-## Examples
-
-See the `example` folder, `src/MinimalExample.elm` provides a minimal example.
-
 ## License
 
 BSD3
 
->>>>>>> 70f319d4
 ## Acknowledgements
 
 I would like to thank the [University of Tartu](http://www.ut.ee/et) and the [BIIT Research Group](http://biit.cs.ut.ee/) for encouraging me to publish this as an open-source project.
